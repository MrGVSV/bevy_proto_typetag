--- conflicted
+++ resolved
@@ -1,12 +1,7 @@
 [package]
 name = "bevy_proto"
-<<<<<<< HEAD
-version = "0.3.0"
+version = "0.2.1"
 edition = "2021"
-=======
-version = "0.2.1"
-edition = "2018"
->>>>>>> 4aade8fe
 authors = ["Gino Valente <gino.valente.code@gmail.com>"]
 description = "Create config files for entities in Bevy"
 repository = "https://github.com/MrGVSV/bevy_proto"
